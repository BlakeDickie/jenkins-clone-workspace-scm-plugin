/*
 * The MIT License
 * 
 * Copyright (c) 2004-2010, Sun Microsystems, Inc., Kohsuke Kawaguchi, Andrew Bayer
 * 
 * Permission is hereby granted, free of charge, to any person obtaining a copy
 * of this software and associated documentation files (the "Software"), to deal
 * in the Software without restriction, including without limitation the rights
 * to use, copy, modify, merge, publish, distribute, sublicense, and/or sell
 * copies of the Software, and to permit persons to whom the Software is
 * furnished to do so, subject to the following conditions:
 * 
 * The above copyright notice and this permission notice shall be included in
 * all copies or substantial portions of the Software.
 * 
 * THE SOFTWARE IS PROVIDED "AS IS", WITHOUT WARRANTY OF ANY KIND, EXPRESS OR
 * IMPLIED, INCLUDING BUT NOT LIMITED TO THE WARRANTIES OF MERCHANTABILITY,
 * FITNESS FOR A PARTICULAR PURPOSE AND NONINFRINGEMENT. IN NO EVENT SHALL THE
 * AUTHORS OR COPYRIGHT HOLDERS BE LIABLE FOR ANY CLAIM, DAMAGES OR OTHER
 * LIABILITY, WHETHER IN AN ACTION OF CONTRACT, TORT OR OTHERWISE, ARISING FROM,
 * OUT OF OR IN CONNECTION WITH THE SOFTWARE OR THE USE OR OTHER DEALINGS IN
 * THE SOFTWARE.
 */
package hudson.plugins.cloneworkspace;

import hudson.matrix.MatrixConfiguration;
import hudson.matrix.MatrixProject;
import hudson.scm.PollingResult;
import hudson.scm.SCM;
import hudson.scm.ChangeLogParser;
import hudson.scm.SCMDescriptor;
import hudson.scm.SCMRevisionState;
import static hudson.scm.PollingResult.BUILD_NOW;
import static hudson.scm.PollingResult.NO_CHANGES;
import hudson.model.AbstractBuild;
import hudson.model.AbstractProject;
import hudson.model.Descriptor;
import hudson.model.TaskListener;
import hudson.model.ParametersAction;
import hudson.model.BuildListener;
import hudson.model.Hudson;
import hudson.model.Result;
import hudson.model.PermalinkProjectAction.Permalink;
import hudson.Launcher;
import hudson.FilePath;
import hudson.WorkspaceSnapshot;
import hudson.PermalinkList;
import hudson.Extension;
import static hudson.Util.fixEmptyAndTrim;

import java.io.IOException;
import java.io.File;
import java.io.Serializable;
import java.io.FileReader;
import java.io.BufferedReader;
import java.io.FileOutputStream;
import java.io.PrintStream;
import java.io.PrintWriter;
import java.util.ArrayList;
import java.util.List;
import java.util.logging.Level;
import java.util.logging.Logger;

import net.sf.json.JSONObject;

import org.kohsuke.stapler.StaplerRequest;
import org.kohsuke.stapler.DataBoundConstructor;

/**
 * {@link SCM} that inherits the workspace from another build through {@link WorkspaceSnapshot}
 * Derived from {@link WorkspaceSnapshotSCM}.
 *
 * @author Kohsuke Kawaguchi
 * @author Andrew Bayer
 */
public class CloneWorkspaceSCM extends SCM {
    /**
     * The job name from which we inherit the workspace.
     */
    public String parentJobName;
    
    /**
     * The criteria by which to choose the build to inherit from.
     * Can be "Any" (meaning most recent completed build), "Not Failed" (meaning most recent unstable/stable build),
     * or "Successful" (meaning most recent stable build).
     */
    public String criteria;

    @DataBoundConstructor
    public CloneWorkspaceSCM(String parentJobName, String criteria) {
        this.parentJobName = parentJobName;
        this.criteria = criteria;
    }

    /**
     * Get the parent job name. Process it for parameters if needed.
     *
     * @return Parent job name.
     */
    public String getParamParentJobName(AbstractBuild<?, ?> build) {
        String original = parentJobName;
        if (build != null) {
            ParametersAction parameters = build.getAction(ParametersAction.class);
            if (parameters != null) {
                original = parameters.substitute(build, original);
            }
        }

        return original;
    }
        
    
    /**
     * Obtains the {@link WorkspaceSnapshot} object that this {@link SCM} points to,
     * or throws {@link ResolvedFailedException} upon failing.
     *
     * @param parentJob Processed parent job name.
     * @return never null.
     */
    public Snapshot resolve(String parentJob) throws ResolvedFailedException {
        Hudson h = Hudson.getInstance();
        AbstractProject<?,?> job = h.getItemByFullName(parentJob, AbstractProject.class);
        if(job==null) {
            if(h.getItemByFullName(parentJob)==null) {
                AbstractProject nearest = AbstractProject.findNearest(parentJob);
                throw new ResolvedFailedException(Messages.CloneWorkspaceSCM_NoSuchJob(parentJob,nearest.getFullName()));
            } else
                throw new ResolvedFailedException(Messages.CloneWorkspaceSCM_IncorrectJobType(parentJob));
        }

        
        AbstractBuild<?,?> b = CloneWorkspaceUtil.getMostRecentBuildForCriteria(job,criteria);
        
        if(b==null)
            throw new ResolvedFailedException(Messages.CloneWorkspaceSCM_NoBuild(criteria,parentJob));

        WorkspaceSnapshot snapshot = b.getAction(WorkspaceSnapshot.class);
        if(snapshot==null)
            throw new ResolvedFailedException(Messages.CloneWorkspaceSCM_NoWorkspace(parentJob,criteria));

        return new Snapshot(snapshot,b);
    }

    @Override
    public boolean checkout(AbstractBuild build, Launcher launcher, FilePath workspace, BuildListener listener, File changelogFile) throws IOException, InterruptedException {
        try {
            workspace.deleteContents();
            String parentJob = getParamParentJobName(build);
            Snapshot snapshot = resolve(parentJob);
            listener.getLogger().println("Restoring workspace from build #" + snapshot.getParent().getNumber() + " of project " + parentJob);
            snapshot.restoreTo(workspace,listener);

            // write out the parent build number file
            PrintWriter w = new PrintWriter(new FileOutputStream(getParentBuildFile(build)));
            try {
                w.println(snapshot.getParent().getNumber());
            } finally {
                w.close();
            }
            
            return calcChangeLog(snapshot.getParent(), changelogFile, listener);
        } catch (ResolvedFailedException e) {
            listener.error(e.getMessage()); // stack trace is meaningless
            build.setResult(Result.FAILURE);
            return false;
        }
    }

    /**
     * Called after checkout has finished to copy the changelog from the parent build.
     */
    private boolean calcChangeLog(AbstractBuild<?,?> parentBuild, File changelogFile, BuildListener listener) throws IOException, InterruptedException {
        FilePath parentChangeLog = new FilePath(new File(parentBuild.getRootDir(), "changelog.xml"));
        if (parentChangeLog.exists()) {
            FilePath childChangeLog = new FilePath(changelogFile);
            parentChangeLog.copyTo(childChangeLog);
        }
        else {
            createEmptyChangeLog(changelogFile, listener, "log");
        }
        return true;
    }

    @Override
    public ChangeLogParser createChangeLogParser() {
        AbstractProject<?,?> p = getContainingProject();
        final AbstractBuild lastBuild = p.getLastBuild();
        
        try {
            return resolve(getParamParentJobName(lastBuild)).getParent().getProject().getScm().createChangeLogParser();
        } catch (ResolvedFailedException e) {
            return null;
        } 
    }

    private AbstractProject getContainingProject() {
        for( AbstractProject p : Hudson.getInstance().getAllItems(AbstractProject.class) ) {
            SCM scm = p.getScm();
            if (scm != null && scm.getClass() == this.getClass() && this.equals(scm)) {
                return p;
            }
        }
        return null;
    }
                
    @Override
    public DescriptorImpl getDescriptor() {
        return (DescriptorImpl)super.getDescriptor();
    }

    public static File getParentBuildFile(AbstractBuild b) {
        return new File(b.getRootDir(),"cloneWorkspaceParent.txt");
    }

    
    /**
     * Reads the parent build file of the specified build (or the closest, if the flag is so specified.)
     *
     * @param findClosest
     *      If true, this method will go back the build history until it finds a parent build file.
     *      A build may not have a parent build file for any number of reasons (such as failure, interruption, etc.)
     * @return
     *      Number of parent build
     */
    private int parseParentBuildFile(AbstractBuild<?,?> build, boolean findClosest) throws IOException {
        int parentBuildNumber = 0; // Default to 0, so that if we don't actually find a build,
                                   // polling et al will return true.

        // If the build itself is null, just return the default.
        if (build==null)
            return parentBuildNumber;
            
        if (findClosest) {
            for (AbstractBuild<?,?> b=build; b!=null; b=b.getPreviousBuild()) {
                if(getParentBuildFile(b).exists()) {
                    build = b;
                    break;
                }
            }
        }
        
        {// read the parent build file of the build
            File file = getParentBuildFile(build);
            if(!file.exists())
                // nothing to compare against
                return parentBuildNumber;

            BufferedReader br = new BufferedReader(new FileReader(file));
            try {
                String line;
                while((line=br.readLine())!=null) {
                    try {
                        parentBuildNumber = Integer.parseInt(fixEmptyAndTrim(line));
                    } catch (NumberFormatException e) {
                        // perhaps a corrupted line. ignore
                    }
                }
            } finally {
                br.close();
            }
        }

        return parentBuildNumber;
    }

    @Override
    public SCMRevisionState calcRevisionsFromBuild(AbstractBuild build, Launcher launcher, TaskListener listener) throws IOException, InterruptedException {
        // exclude locations that are svn:external-ed with a fixed revision.
        int parentBuildNumber = parseParentBuildFile(build,true);

        return new CloneWorkspaceSCMRevisionState(parentBuildNumber);
    }

    @Override
    protected PollingResult compareRemoteRevisionWith(AbstractProject<?,?> project, Launcher launcher, FilePath workspace, final TaskListener listener, SCMRevisionState _baseline) throws IOException, InterruptedException {
        final AbstractBuild lastBuild = project.getLastBuild();
        String parentJob = getParamParentJobName(lastBuild);
        Hudson h = Hudson.getInstance();
        AbstractProject<?,?> parentProject = h.getItemByFullName(parentJob, AbstractProject.class);
        if (parentProject==null) {
            // Disable this project if the parent project no longer exists or doesn't exist in the first place.
            listener.getLogger().println("The CloneWorkspace parent project for " + project + " does not exist, project will be disabled."); 
            project.makeDisabled(true);
            return new PollingResult(_baseline, _baseline, PollingResult.Change.NONE);
        }

        final CloneWorkspaceSCMRevisionState baseline = (CloneWorkspaceSCMRevisionState)_baseline;

        Snapshot s = null;
        try {
            s = resolve(parentJob);
        } catch (ResolvedFailedException e) {
            listener.getLogger().println(e.getMessage());
            return new PollingResult(baseline, baseline, PollingResult.Change.NONE);
            //            return NO_CHANGES;
        }
        if (s==null) {
            listener.getLogger().println("Snapshot failed to resolve for unknown reasons.");
            return new PollingResult(baseline, baseline, PollingResult.Change.NONE);
            //            return NO_CHANGES;
        }
        else {
            if (s.getParent().getNumber() > baseline.parentBuildNumber) {
                listener.getLogger().println("Build #" + s.getParent().getNumber() + " of project " + parentJob
                                             + " is newer than build #" + baseline.parentBuildNumber + ", so a new build of "
                                             + project + " will be run.");
                return new PollingResult(baseline, new CloneWorkspaceSCMRevisionState(s.getParent().getNumber()), PollingResult.Change.SIGNIFICANT);
            //                return BUILD_NOW;
            }
            else {
                listener.getLogger().println("Build #" + s.getParent().getNumber() + " of project " + parentJob
                                             + " is NOT newer than build #" + baseline.parentBuildNumber + ", so no new build of "
                                             + project + " will be run.");
                return new PollingResult(baseline, baseline, PollingResult.Change.NONE);
            //                return NO_CHANGES;
            }
        }
    }

        

    @Extension
    public static class DescriptorImpl extends SCMDescriptor<CloneWorkspaceSCM> {
        public DescriptorImpl() {
            super(CloneWorkspaceSCM.class, null);
            load();
        }

        @Override
        public String getDisplayName() {
            return Messages.CloneWorkspaceSCM_DisplayName();
        }

        
        @Override
        public SCM newInstance(StaplerRequest req, JSONObject formData) throws FormException {
            return req.bindJSON(CloneWorkspaceSCM.class, formData);
        }

        public List<String> getEligibleParents() {
            List<String> parentNames = new ArrayList<String>();
            
            for (AbstractProject p : Hudson.getInstance().getAllItems(AbstractProject.class)) {
                if (p.getPublishersList().get(CloneWorkspacePublisher.class) != null) {
<<<<<<< HEAD
                    if (p instanceof MatrixProject) {
                        MatrixProject mp = (MatrixProject) p;
                        for (MatrixConfiguration configuration : mp.getActiveConfigurations()) {
                            parentNames.add(configuration.getFullName());
                        }
                    } else {
                        parentNames.add(p.getDisplayName());
                    }
=======
                    parentNames.add(p.getFullName());
>>>>>>> a659810f
                }
            }
            
            return parentNames;
        }

    }

    public final class CloneWorkspaceSCMRevisionState extends SCMRevisionState implements Serializable {

        final int parentBuildNumber;

        CloneWorkspaceSCMRevisionState(int parentBuildNumber) {
            this.parentBuildNumber = parentBuildNumber;
        }

        private static final long serialVersionUID = 1L;
    }

 
    /**
     * {@link Exception} indicating that the resolution of the job/build failed.
     */
    private final class ResolvedFailedException extends Exception {
        private ResolvedFailedException(String message) {
            super(message);
        }
    }

    private static class Snapshot {
        final WorkspaceSnapshot snapshot;
        final AbstractBuild<?,?> parent;

        private Snapshot(WorkspaceSnapshot snapshot, AbstractBuild<?,?> parent) {
            this.snapshot = snapshot;
            this.parent = parent;
        }

        void restoreTo(FilePath dst,TaskListener listener) throws IOException, InterruptedException {
            snapshot.restoreTo(parent,dst,listener);
        }

        AbstractBuild<?,?> getParent() {
            return parent;
        }
    }

   private static final Logger LOGGER = Logger.getLogger(CloneWorkspaceSCM.class.getName());

}<|MERGE_RESOLUTION|>--- conflicted
+++ resolved
@@ -342,18 +342,14 @@
             
             for (AbstractProject p : Hudson.getInstance().getAllItems(AbstractProject.class)) {
                 if (p.getPublishersList().get(CloneWorkspacePublisher.class) != null) {
-<<<<<<< HEAD
                     if (p instanceof MatrixProject) {
                         MatrixProject mp = (MatrixProject) p;
                         for (MatrixConfiguration configuration : mp.getActiveConfigurations()) {
                             parentNames.add(configuration.getFullName());
                         }
                     } else {
-                        parentNames.add(p.getDisplayName());
+                        parentNames.add(p.getFullName());
                     }
-=======
-                    parentNames.add(p.getFullName());
->>>>>>> a659810f
                 }
             }
             
